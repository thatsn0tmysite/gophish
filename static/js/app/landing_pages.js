--- conflicted
+++ resolved
@@ -90,38 +90,24 @@
     $("#emptyMessage").hide()
     $("#loading").show()
     api.pages.get()
-<<<<<<< HEAD
         .success(function(ps) {
             pages = ps
             $("#loading").hide()
             if (pages.length > 0) {
                 $("#pagesTable").show()
-                pagesTable = $("#pagesTable").DataTable();
+                pagesTable = $("#pagesTable").DataTable({
+                    destroy: true,
+                    columnDefs: [{
+                        orderable: false,
+                        targets: "no-sort"
+                    }]
+                });
                 pagesTable.clear()
                 $.each(pages, function(i, page) {
                     pagesTable.row.add([
                         page.name,
                         moment(page.modified_date).format('MMMM Do YYYY, h:mm:ss a'),
                         "<div class='pull-right'><button class='btn btn-primary' data-toggle='modal' data-target='#newLandingPageModal' onclick='edit(" + i + ")'>\
-=======
-    .success(function(ps){
-        pages = ps
-        $("#loading").hide()
-        if (pages.length > 0){
-            $("#pagesTable").show()
-            pagesTable = $("#pagesTable").DataTable({
-                destroy: true,
-                columnDefs: [
-                    { orderable: false, targets: "no-sort" }
-                ]
-            });
-            pagesTable.clear()
-            $.each(pages, function(i, page){
-                pagesTable.row.add([
-                    page.name,
-                    moment(page.modified_date).format('MMMM Do YYYY, h:mm:ss a'),
-                    "<div class='pull-right'><button class='btn btn-primary' data-toggle='modal' data-target='#newLandingPageModal' onclick='edit(" + i + ")'>\
->>>>>>> 964ce6f1
                     <i class='fa fa-pencil'></i>\
                     </button>\
                     <button class='btn btn-danger' onclick='deletePage(" + i + ")'>\
